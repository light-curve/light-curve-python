--- conflicted
+++ resolved
@@ -14,11 +14,8 @@
 ### Changed
 
 - `const_format` 0.2.25 -> 0.2.26
-<<<<<<< HEAD
+- `pyo3` 0.16.5 -> 0.16.6
 - `thiserror` 1.0.31 -> 1.0.33
-=======
-- `pyo3` 0.16.5 -> 0.16.6
->>>>>>> c6834efa
 - wheel build dependency: `maturin` 0.12.x -> 0.13.x
 - CI: `macos-10.15` GitHub actions runners are EOL, we switched to `macos-11`
 
