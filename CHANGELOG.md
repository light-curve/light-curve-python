# Changelog

All notable changes to `light-curve-python` will be documented in this file.

The format is based on [Keep a Changelog](https://keepachangelog.com/en/1.0.0/),
and this project adheres to [Semantic Versioning](https://semver.org/spec/v2.0.0.html).

## [Unreleased]

### Added

—

### Changed

- Infrastructure: [cibuildweel](https://cibuildwheel.readthedocs.io/en/stable/) for package publishing
<<<<<<< HEAD
- `rayon` 1.5.1 -> 1.5.2
=======
- `pyo3` 0.15.1 -> 0.15.2
>>>>>>> e82dd825

### Deprecated

—

### Removed

—

### Fixed

- Benchmark and test for `MagnitudePercentageRatio`

### Security

—

## [0.5.5] 2022-04-05

### Added

— Pure-Python implemented features `FluxNNotDetBeforeFd` and `MagnitudeNNotDetBeforeFd`
- Pure-Python implemented `OtsuSplit.threshold` method

### Changed

- `rust-numpy` 0.15.0 -> 0.15.1
- `rand` 0.8.4 -> 0.8.5
- `enumflag2` 0.7.3 -> 0.7.4

## [0.5.4] 2021-12-20

### Added

- `ln_prior` submodule with `LnPrior1D` class and stand-alone functions to construct its instances
- `ln_prior` argument for `BazinFit` and `VillarFit` constructors which can be one of: `None`, `str` literals (currently the only useful value is 'hosseinzadeh2020' for `VillarFit`) or `list[LnPrior1D]`
- `Cargo.lock` is used to build the release packages and it is added to sdist, all these should make builds more reproducible

### Changed

- The project repository was split from Rust crates and moved into <https://gituhb.com/light-curve/light-curve-python>
- Maturin '>=0.12.15,<0.13' is required
- `light-curve-dmdt` version 0.5.0

## [0.5.3] 2021-12-16

### Added

- Python 3.10 support and binary wheels for supported platforms

### Changed

- Update `pyo3` to 0.15.1 and `rust-numpy` to 0.15.0

## [0.5.2] 2021-12-16

### Fixed

- Fix implementation of `OtsuSplit`, see [issue #150](https://github.com/light-curve/light-curve/issues/150)


## [0.5.1] 2021-12-15

### Added

- `init` and `bounds` arguments of `BazinFit` and `VillarFit` constructors

## [0.5.0] 2021-12-14

### Added

- `check: bool = True` keyword argument for `__call__` and `many` methods of feature classes. It coulb be used to check if input arrays are valid

### Changed

- `gsl` is a default Cargo feature now, which means that GSL must be installed to build this package by standard Python tools like `pip install`
- `light-curve-feature` 0.3 -> 0.4.1 transition brings MCMC improvements, changing feature names of `BazinFit` and significant changes of `VillarFit` feature set

### Removed

- `antifeatures` submodule of the Rust implementation

## [0.4.1] 2021-12-15

### Fixed

- Fix implementation of `OtsuSplit`, see [issue #150](https://github.com/light-curve/light-curve/issues/150)

## [0.4.0] 2021-11-26

### Added

- Pure-Python implemented `OtsuSplit` feature extractor (experimental)
- Python snippets in `README.md` are tested, this requires `pytest-markdown`
- A lot of new unit-tests for the pure-Python implementation
- New benchmarks to compare pure-Python and Rust implementations performance
- Publish Linux packages for `aarch64` and `ppc64le`

### Changed

- The Python package is renamed to `light-curve`, `light-curve-python` still exists as an alias
- Pure Python implementation of the most of the features are added, now Rust-implemented features live in `light_curve_ext` sub-package, while the Python implementation is in `light_curve_py`. Python-implemented feature extractors have an experimental status
- Now `dataclasses` (for Python 3.6 only) and `scipy` are required, they are used by the pure-Python implementation
- `maturin` version 0.12


### Fixed

- The Rust implemented classes `.__module__` was `buitins`, now it is `light_curve.light_curve_ext`

## [0.3.5] 2021-10-27

### Changed

- Rust edition 2021
- Minimum supported Rust version is 1.56
- Maturin version 0.11

## [0.3.4] 2021-10-18

### Fixed

- An exception shouldn't be raised for the case of small time-series length and non-`None` `fill_value`

## [0.3.3] 2021-10-14

### Added

- Support `dtype=np.float32` for feature extractors
- `_FeatureEvaluator.many(lcs)` method for parallel execution

## [0.3.2] 2021-08-30

### Changed

- Update `light-curve-feature` to `0.3.3`
- `__call__` docs for features

### Fixed

- `light-curve-feature` 0.3.3 fixes wrong `VillarFit` equation

## [0.3.1] 2021-08-16

### Added

- `mcmc_niter` and `lmsder_niter` parameters of `*Fit` features

### Changed

- Amd64 PyPI packages are manylinux2014
- PyPI releases compiled with `gsl` feature enabled

### Deprecated

- `gsl` will become a default feature in future releases

### Fixed

- `*Fit` `algorithm` parameter was marked as optional in the docstrings

## [0.3.0] 2021-08-10

### Added

- This `CHANGELOG.md` file
- `BazinFit` is enabled
- `VillarFit` feature

### Changed

- Remove `DmDt.point_from_columnar` and `DmDt.gausses_from_columnar`
- Update `ndarray` to 0.15.3 and `light-curve-dmdt` to 0.4.0
- Update `rust-numpy` and `pyo3` to 0.14
- Update `light-curve-feature` to 0.3.1
- Rename `nonlinear-fit` Cargo feature to `gsl`
- Docstrings improvements

## [0.2.x] pre 2021-05-31

—

## [0.1.x] pre 2020-09-09

—<|MERGE_RESOLUTION|>--- conflicted
+++ resolved
@@ -14,11 +14,8 @@
 ### Changed
 
 - Infrastructure: [cibuildweel](https://cibuildwheel.readthedocs.io/en/stable/) for package publishing
-<<<<<<< HEAD
 - `rayon` 1.5.1 -> 1.5.2
-=======
 - `pyo3` 0.15.1 -> 0.15.2
->>>>>>> e82dd825
 
 ### Deprecated
 
