from abc import abstractmethod
from dataclasses import dataclass
from typing import Dict, List, Union

import numpy as np
<<<<<<< HEAD
import math

=======
from scipy.special import lambertw
>>>>>>> d60af0d6

__all__ = ["bolometric_terms", "BaseBolometricTerm", "SigmoidBolometricTerm", "BazinBolometricTerm"]


@dataclass()
class BaseBolometricTerm:
    """Bolometric term for the Rainbow"""

    @staticmethod
    @abstractmethod
    def parameter_names() -> List[str]:
        return NotImplementedError

    @staticmethod
    @abstractmethod
    def parameter_scalings() -> List[Union[str, None]]:
        """Describes how to unscale the parameters.

        Should be the list the same shape as returned by `parameter_names()`, and describes
        how the parameters should be un-scaled from the fit done in scaled coordinates.

        List items should be either None or one of the following strings:
        - time - the parameter is scaled and shifted like measurement times
        - timescale - the parameter is scaled like measurement times, but not shifted, thus
            behaving like a difference between two measurement times
        - flux - the parameter is scaled like the flux points, without additional shifts
            applied to them. Suitable for amplitude-like parameters.
        - None - the parameter is kept as is, without any additional scaling or shifting
        """
        return NotImplementedError

    @staticmethod
    @abstractmethod
    def value(self, t, *params) -> float:
        return NotImplementedError

    @staticmethod
    @abstractmethod
    def initial_guesses(t, m, sigma, band) -> Dict[str, float]:
        return NotImplementedError

    @staticmethod
    @abstractmethod
    def limits(t, m, sigma, band) -> Dict[str, float]:
        return NotImplementedError

    @staticmethod
    @abstractmethod
    def peak_time(*params) -> float:
        return NotImplementedError


@dataclass()
class SigmoidBolometricTerm(BaseBolometricTerm):
    """Sigmoid"""

    @staticmethod
    def parameter_names():
        return ["reference_time", "rise_time", "amplitude"]

    @staticmethod
    def parameter_scalings():
        return ["time", "timescale", "flux"]

    @staticmethod
    def value(t, t0, rise_time, amplitude):
        dt = t - t0

        ## To avoid numerical overflows
        maxp = 20
        A = -dt / rise_time
        A = np.where(A > maxp, maxp, A)
        result = amplitude / (np.exp(A) + 1)

        return result

    @staticmethod
    def initial_guesses(t, m, sigma, band):
        A = np.max(m)

        initial = {}
        initial["reference_time"] = t[np.argmax(m)]
        initial["amplitude"] = A
        initial["rise_time"] = 1.0 if m[0] < m[-1] else -1

        return initial

    @staticmethod
    def limits(t, m, sigma, band):
        t_amplitude = np.ptp(t)
        m_amplitude = np.max(m)

        limits = {}
        limits["reference_time"] = (np.min(t) - 10 * t_amplitude, np.max(t) + 10 * t_amplitude)
        limits["amplitude"] = (0.0, 10 * m_amplitude)
        limits["rise_time"] = (-10 * t_amplitude, 10 * t_amplitude)

        return limits

    @staticmethod
    def peak_time(t0, rise_time, amplitude):
        """Peak time is not defined for the sigmoid, so it returns mid-time of the rise instead"""
        return t0


@dataclass()
class BazinBolometricTerm(BaseBolometricTerm):
    """Bazin function, symmetric form"""

    @staticmethod
    def parameter_names():
        return ["reference_time", "rise_time", "amplitude", "fall_time"]

    @staticmethod
    def parameter_scalings():
        return ["time", "timescale", "flux", "timescale"]

    @staticmethod
    def value(t, t0, rise_time, amplitude, fall_time):
        dt = t - t0

        # Coefficient to make peak amplitude equal to unity
        scale = (fall_time / rise_time) ** (rise_time / (fall_time + rise_time)) + (fall_time / rise_time) ** (
            -fall_time / (fall_time + rise_time)
        )

        result = np.zeros_like(dt)
        # To avoid numerical overflows, let's only compute the exponents not too far from t0
        idx = (dt > -100 * rise_time) & (dt < 100 * fall_time)
        result[idx] = amplitude * scale / (np.exp(-dt[idx] / rise_time) + np.exp(dt[idx] / fall_time))

        return result

    @staticmethod
    def initial_guesses(t, m, sigma, band):
        A = np.max(m)

        # Naive peak position from the highest point
        t0 = t[np.argmax(m)]
        # Peak position as weighted centroid of everything above zero
        idx = m > 0
        # t0 = np.sum(t[idx] * m[idx] / sigma[idx]) / np.sum(m[idx] / sigma[idx])
        # Weighted centroid sigma
        dt = np.sqrt(np.sum((t[idx] - t0) ** 2 * m[idx] / sigma[idx]) / np.sum(m[idx] / sigma[idx]))

        # Empirical conversion of sigma to rise/fall times
        rise_time = dt / 2
        fall_time = dt / 2

        # Compensate for the difference between reference_time and peak position
        t0 -= np.log(fall_time / rise_time) * rise_time * fall_time / (rise_time + fall_time)

        initial = {}
        initial["reference_time"] = t0
        initial["amplitude"] = A
        initial["rise_time"] = rise_time
        initial["fall_time"] = fall_time
        
        print(f"Guess: [{rise_time}]")

        return initial

    @staticmethod
    def limits(t, m, sigma, band):
        t_amplitude = np.ptp(t)
        m_amplitude = np.max(m)

        limits = {}
        limits["reference_time"] = (np.min(t) - 10 * t_amplitude, np.max(t) + 10 * t_amplitude)
        limits["amplitude"] = (0.0, 10 * m_amplitude)
        limits["rise_time"] = (1e-4, 10 * t_amplitude)
        limits["fall_time"] = (1e-4, 10 * t_amplitude)
        
        print(f"Limits: [{1e-4}, {10 * t_amplitude}]")

        return limits

    @staticmethod
    def peak_time(t0, rise_time, amplitude, fall_time):
        return t0 + np.log(fall_time / rise_time) * rise_time * fall_time / (rise_time + fall_time)


@dataclass()
class ExpBolometricTerm(BaseBolometricTerm):
    """Exp function"""

    @staticmethod
    def parameter_names():
        return ["pseudo_amplitude", "rise_time"]

    @staticmethod
    def parameter_scalings():
        # In reality the fake_pseudo_amplitude parameter here is not in flux unit.
        # Because without t0 the exponential is not dimentionless
        # However in the special case were mean(t) = 0, then everything works.
        # We use this trick for this specific function
        return ["flux", "timescale"]

    @staticmethod
    def value(t, rise_time, pseudo_amplitude):
        protected = np.where(t / rise_time > 10, 10, t / rise_time)
        return pseudo_amplitude * np.exp(protected)

    @staticmethod
    def initial_guesses(t, m, sigma, band):
        initial = {}
        initial["rise_time"] = 10 if m[0] < m[-1] else -10
        initial["pseudo_amplitude"] = 1

        return initial

    @staticmethod
    def limits(t, m, sigma, band):
        t_amplitude = np.ptp(t)

        limits = {}
        limits["rise_time"] = (-10 * t_amplitude, 10 * t_amplitude)
        limits["pseudo_amplitude"] = (0.0, 10 * t_amplitude)  #

        return limits

    @staticmethod
    def peak_time(A, rise_time):
        return rise_time * (10 - np.log(A))


@dataclass()
class LinexpBolometricTerm(BaseBolometricTerm):
    """Linexp function, symmetric form"""

    @staticmethod
    def parameter_names():
        return ["reference_time", "rise_time", "amplitude"]

    @staticmethod
    def parameter_scalings():
        return ["time", "timescale", "flux"]

    @staticmethod
    def value(t, t0, rise_time, amplitude):
        dt = t0 - t
        protected_rise = math.copysign(max(1e-5, abs(rise_time)), rise_time)

        # Coefficient to make peak amplitude equal to unity
<<<<<<< HEAD
        scale = 1/(protected_rise*np.exp(-1))
        
        power = -(math.copysign(1, amplitude)*dt)/protected_rise
        power = np.where(power>100, 100, power)
=======
        scale = 1 / (rise_time * np.exp(-1))
        sym = amplitude / abs(amplitude)
        power = -(sym * dt) / rise_time
        power = np.where(power > 100 * abs(amplitude), 100 * abs(amplitude), power)

>>>>>>> d60af0d6
        result = amplitude * scale * dt * np.exp(power)

        return result

    @staticmethod
    def initial_guesses(t, m, sigma, band):

        A = np.max(m)

        # Compute points after or before maximum
        peak_time = t[np.argmax(m)]
        after = t[-1] - peak_time
        before = peak_time - t[0]

        t0 = t[-1] if before >= after else t[0]

        # Peak position as weighted centroid of everything above zero
        idx = m > 0
        # Weighted centroid sigma
        dt = np.sqrt(np.sum((t[idx] - t0) ** 2 * m[idx] / sigma[idx]) / np.sum(m[idx] / sigma[idx]))
        # Empirical conversion of sigma to rise/rise times
        rise_time = dt / 2

        initial = {}
        initial["reference_time"] = t0
<<<<<<< HEAD
        initial["rise_time"] = rise_time if before>= after else -rise_time
        initial["amplitude"] = A
=======
        initial["amplitude"] = A if before >= after else -A
        initial["rise_time"] = rise_time
>>>>>>> d60af0d6

        
        return initial

    @staticmethod
    def limits(t, m, sigma, band):
        t_amplitude = np.ptp(t)
        m_amplitude = np.max(m)

        limits = {}
        limits["reference_time"] = (np.min(t) - 10 * t_amplitude, np.max(t) + 10 * t_amplitude)
        limits["rise_time"] = (-10 * t_amplitude, 10 * t_amplitude)
        limits["amplitude"] = (0, 10 * m_amplitude)

        return limits

    @staticmethod
    def peak_time(t0, rise_time, amplitude):
        return t0 - rise_time


@dataclass()
class DoublexpBolometricTerm(BaseBolometricTerm):
    """Doublexp function generated using Multi-view Symbolic Regression on ZTF SNIa light curves
    Russeil et al. 2024, https://arxiv.org/abs/2402.04298"""

    @staticmethod
    def parameter_names():
        return ["reference_time", "time1", "amplitude", "time2", "p"]

    @staticmethod
    def parameter_scalings():
        return ["time", "timescale", "flux", "timescale", "None"]

    @staticmethod
    def value(t, t0, time1, amplitude, time2, p):
        dt = t - t0

        result = np.zeros_like(dt)

        ## To avoid numerical overflows
        maxp = 20
        A = -(dt / time1) * (p - np.exp(-(dt / time2)))
        A = np.where(A > maxp, maxp, A)

        result = amplitude * np.exp(A)

        return result

    @staticmethod
    def initial_guesses(t, m, sigma, band):
        A = np.max(m)

        # Naive peak position from the highest point
        t0 = t[np.argmax(m)]
        # Peak position as weighted centroid of everything above zero
        idx = m > 0
        # t0 = np.sum(t[idx] * m[idx] / sigma[idx]) / np.sum(m[idx] / sigma[idx])
        # Weighted centroid sigma
        dt = np.sqrt(np.sum((t[idx] - t0) ** 2 * m[idx] / sigma[idx]) / np.sum(m[idx] / sigma[idx]))

        # Empirical conversion of sigma to rise/fall times
        time1 = 10 * dt
        time2 = 10 * dt

        initial = {}
        initial["reference_time"] = t0
        initial["amplitude"] = A
        initial["time1"] = time1
        initial["time2"] = time2
        initial["p"] = 1

        return initial

    @staticmethod
    def limits(t, m, sigma, band):
        t_amplitude = np.ptp(t)
        m_amplitude = np.max(m)

        limits = {}
        limits["reference_time"] = (np.min(t) - 10 * t_amplitude, np.max(t) + 10 * t_amplitude)
        limits["amplitude"] = (0.0, 10 * m_amplitude)
        limits["time1"] = (1e-1, 2 * t_amplitude)
        limits["time2"] = (1e-1, 2 * t_amplitude)
        limits["p"] = (1e-2, 100)

        return limits

    @staticmethod
    def peak_time(t0, p):
        return t0 + np.real(-lambertw(p * np.exp(1)) + 1)


bolometric_terms = {
    "sigmoid": SigmoidBolometricTerm,
    "bazin": BazinBolometricTerm,
    "exp": ExpBolometricTerm,
    "linexp": LinexpBolometricTerm,
    "doublexp": DoublexpBolometricTerm,
}<|MERGE_RESOLUTION|>--- conflicted
+++ resolved
@@ -3,12 +3,8 @@
 from typing import Dict, List, Union
 
 import numpy as np
-<<<<<<< HEAD
 import math
-
-=======
 from scipy.special import lambertw
->>>>>>> d60af0d6
 
 __all__ = ["bolometric_terms", "BaseBolometricTerm", "SigmoidBolometricTerm", "BazinBolometricTerm"]
 
@@ -253,18 +249,10 @@
         protected_rise = math.copysign(max(1e-5, abs(rise_time)), rise_time)
 
         # Coefficient to make peak amplitude equal to unity
-<<<<<<< HEAD
         scale = 1/(protected_rise*np.exp(-1))
         
         power = -(math.copysign(1, amplitude)*dt)/protected_rise
         power = np.where(power>100, 100, power)
-=======
-        scale = 1 / (rise_time * np.exp(-1))
-        sym = amplitude / abs(amplitude)
-        power = -(sym * dt) / rise_time
-        power = np.where(power > 100 * abs(amplitude), 100 * abs(amplitude), power)
-
->>>>>>> d60af0d6
         result = amplitude * scale * dt * np.exp(power)
 
         return result
@@ -290,14 +278,8 @@
 
         initial = {}
         initial["reference_time"] = t0
-<<<<<<< HEAD
         initial["rise_time"] = rise_time if before>= after else -rise_time
         initial["amplitude"] = A
-=======
-        initial["amplitude"] = A if before >= after else -A
-        initial["rise_time"] = rise_time
->>>>>>> d60af0d6
-
         
         return initial
 
