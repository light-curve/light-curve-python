--- conflicted
+++ resolved
@@ -6,9 +6,7 @@
 import numpy as np
 from scipy.special import lambertw
 
-<<<<<<< HEAD
-__all__ = ["bolometric_terms", "BaseBolometricTerm", "SigmoidBolometricTerm", "BazinBolometricTerm", "LinexpBolometricTerm", "DoublexpBolometricTerm"]
-=======
+
 __all__ = [
     "bolometric_terms",
     "BaseBolometricTerm",
@@ -17,7 +15,6 @@
     "LinexpBolometricTerm",
     "DoublexpBolometricTerm",
 ]
->>>>>>> ea240a3c
 
 
 @dataclass()
@@ -112,10 +109,6 @@
         limits = {}
         limits["reference_time"] = (np.min(t) - 10 * t_amplitude, np.max(t) + 10 * t_amplitude)
         limits["amplitude"] = (0.0, 20 * m_amplitude)
-<<<<<<< HEAD
-=======
-
->>>>>>> ea240a3c
         limits["rise_time"] = (0.0, 10 * t_amplitude)
         # In the future allow decaying only ?
         # limits["rise_time"] = (-10 * t_amplitude, 10 * t_amplitude)
