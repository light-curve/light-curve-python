import numpy as np

from light_curve.light_curve_py import RainbowFit


def test_noisy_with_baseline():
    rng = np.random.default_rng(0)

    band_wave_aa = {"g": 4770.0, "r": 6231.0, "i": 7625.0, "z": 9134.0}

    reference_time = 60000.0
    amplitude = 1.0
    rise_time = 5.0
    fall_time = 30.0
    Tmin = 5e3
    Tmax = 15e3
    k_sig = 4.0
    baselines = {b: 0.3 * amplitude + rng.exponential(scale=0.3 * amplitude) for b in band_wave_aa}

    expected = [reference_time, amplitude, rise_time, fall_time, Tmin, Tmax, k_sig, *baselines.values(), 1.0]

    feature = RainbowFit.from_angstrom(band_wave_aa, with_baseline=True, temperature="sigmoid", bolometric="bazin")

    t = np.sort(rng.uniform(reference_time - 3 * rise_time, reference_time + 3 * fall_time, 1000))
    band = rng.choice(list(band_wave_aa), size=len(t))

    flux = feature.model(t, band, *expected)
    # S/N = 10 for minimum flux, scale for Poisson noise
    flux_err = np.sqrt(flux * np.min(flux)) / 10.0
    flux += rng.normal(0.0, flux_err)

    actual = feature(t, flux, sigma=flux_err, band=band)

    # import matplotlib.pyplot as plt
    # plt.scatter(t, flux, s=5, label="data")
    # plt.errorbar(t, flux, yerr=flux_err, ls="none", capsize=1)
    # plt.plot(t, feature.model(t, band, *expected), "x", label="expected")
    # plt.plot(t, feature.model(t, band, *actual), "*", label="actual")
    # plt.legend()
    # plt.show()

    np.testing.assert_allclose(actual[:-1], expected[:-1], rtol=0.1)


def test_noisy_all_functions_combination():
    rng = np.random.default_rng(0)
    band_wave_aa = {"g": 4770.0, "r": 6231.0, "i": 7625.0, "z": 9134.0}
    t = np.sort(rng.uniform(59985.0, 60090.0, 1000))
    band = rng.choice(list(band_wave_aa), size=len(t))

    bazin_parameters = [
        60000.0,  # reference_time
        1.0,  # amplitude
        5.0,  # rise_time
        30.0,  # fall_time
    ]

    sigmoid_parameters = [
        60000.0,  # reference_time
        1.0,  # amplitude
        5.0,  # rise_time
    ]

    linexp_parameters = [
        60000.0,  # reference_time
        1,  # amplitude
        -20,  # rise_time
    ]

<<<<<<< HEAD
    doublexp_parameters = [60000.0, 1, 3, 5, 0.05]  # reference_time  # amplitude  # time1  # time2  # p
=======
    doublexp_parameters = [60000.0, 10, 5, 10, 0.1]  # reference_time  # amplitude  # time1  # time2  # p
>>>>>>> 6f127d94

    bolometric_names = ["bazin", "sigmoid", "linexp", "doublexp"]
    bolometric_params = [bazin_parameters, sigmoid_parameters, linexp_parameters, doublexp_parameters]

    Tsigmoid_parameters = [5e3, 15e3, 10]  # Tmin  # Tmax  # t_color

    constant_parameters = [1e4]  # T

    temperature_names = ["constant", "sigmoid"]
    temperature_params = [constant_parameters, Tsigmoid_parameters]

    for idx_b in range(len(bolometric_names)):
        for idx_t in range(len(temperature_names)):

            expected = [*bolometric_params[idx_b], *temperature_params[idx_t], 1.0]

            feature = RainbowFit.from_angstrom(
                band_wave_aa,
                with_baseline=False,
                temperature=temperature_names[idx_t],
                bolometric=bolometric_names[idx_b],
            )

            flux = feature.model(t, band, *expected)

            # The linexp function can reach unphysical negative flux values
            protected_flux = np.where(flux > 1e-3, flux, 1e-3)

            # S/N = 10 for minimum flux, scale for Poisson noise
            flux_err = np.sqrt(protected_flux * np.min(protected_flux)) / 10.0
            flux += rng.normal(0.0, flux_err)

            actual = feature(t, flux, sigma=flux_err, band=band)

            # import matplotlib.pyplot as plt
            # plt.figure()
            # plt.scatter(t, flux, s=5, label="data")
            # plt.errorbar(t, flux, yerr=flux_err, ls="none", capsize=1)
            # plt.plot(t, feature.model(t, band, *expected), "x", label="expected")
            # plt.plot(t, feature.model(t, band, *actual), "*", label="actual")
            # plt.ylim(-.05, flux.max()+0.1)
            # plt.legend()
            # plt.show()

            np.testing.assert_allclose(actual[:-1], expected[:-1], rtol=0.1)<|MERGE_RESOLUTION|>--- conflicted
+++ resolved
@@ -67,11 +67,7 @@
         -20,  # rise_time
     ]
 
-<<<<<<< HEAD
-    doublexp_parameters = [60000.0, 1, 3, 5, 0.05]  # reference_time  # amplitude  # time1  # time2  # p
-=======
     doublexp_parameters = [60000.0, 10, 5, 10, 0.1]  # reference_time  # amplitude  # time1  # time2  # p
->>>>>>> 6f127d94
 
     bolometric_names = ["bazin", "sigmoid", "linexp", "doublexp"]
     bolometric_params = [bazin_parameters, sigmoid_parameters, linexp_parameters, doublexp_parameters]
